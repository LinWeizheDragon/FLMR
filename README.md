--- conflicted
+++ resolved
@@ -3,49 +3,7 @@
 
 The official implementation is at [here](https://github.com/LinWeizheDragon/Retrieval-Augmented-Visual-Question-Answering).
 
-<<<<<<< HEAD
 ## How to use this package
-=======
-## Use with AutoModel
-```
-pip install transformers
-```
-```
-from transformers import AutoConfig, AutoModel, AutoImageProcessor, AutoTokenizer
-import torch
-
-checkpoint_path = "LinWeizheDragon/PreFLMR_ViT-L"
-image_processor_name = "openai/clip-vit-large-patch14"
-query_tokenizer = AutoTokenizer.from_pretrained(checkpoint_path, subfolder="query_tokenizer", trust_remote_code=True)
-context_tokenizer = AutoTokenizer.from_pretrained(checkpoint_path, subfolder="context_tokenizer", trust_remote_code=True)
-
-model = AutoModel.from_pretrained(checkpoint_path,
-                                query_tokenizer=query_tokenizer,
-                                context_tokenizer=context_tokenizer,
-                                trust_remote_code=True,
-                                )
-image_processor = AutoImageProcessor.from_pretrained(image_processor_name)
-
-Q_encoding = query_tokenizer(["Using the provided image, obtain documents that address the subsequent question: What is the capital of France?", "Extract documents linked to the question provided in conjunction with the image: What is the capital of China?"])
-D_encoding = context_tokenizer(["Paris is the capital of France.", "Beijing is the capital of China.",
-                            "Paris is the capital of France.", "Beijing is the capital of China."])
-Q_pixel_values = torch.zeros(2, 3, 224, 224)
-inputs = dict(
-    query_input_ids=Q_encoding['input_ids'],
-    query_attention_mask=Q_encoding['attention_mask'],
-    query_pixel_values=Q_pixel_values,
-    context_input_ids=D_encoding['input_ids'],
-    context_attention_mask=D_encoding['attention_mask'],
-    use_in_batch_negatives=True,
-)
-
-res = model.forward(**inputs)
-print(res)
-```
-
-
-## Example scripts to run indexing and retrieval with FLMR or PreFLMR
->>>>>>> 27310d4b
 
 ### Environment
 
